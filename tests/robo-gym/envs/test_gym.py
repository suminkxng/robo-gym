--- conflicted
+++ resolved
@@ -7,12 +7,8 @@
     'NoObstacleNavigationMir100Sim-v0', 
     'ObstacleAvoidanceMir100Sim-v0', 
     'EndEffectorPositioningUR10Sim-v0', 
-<<<<<<< HEAD
-    'EndEffectorPositioningAntiShakeUR10Sim-v0',
+    'EndEffectorPositioningUR10DoF5Sim-v0',
     'EndEffectorPositioningUR5Sim-v0'
-=======
-    'EndEffectorPositioningUR10DoF5Sim-v0'
->>>>>>> b326211d
 ]
 
 
